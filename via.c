// Commander X16 Emulator
// Copyright (c) 2019 Michael Steil
// All rights reserved. License: 2-clause BSD

#include "via.h"
<<<<<<< HEAD
=======
#include "ps2.h"
#include "i2c.h"
>>>>>>> c22108ed
#include "memory.h"
#include "ps2.h"
#include <stdbool.h>
#include <stdio.h>
#include <stdlib.h>
#include <time.h>
//XXX
#include "glue.h"
#include "joystick.h"

//
// VIA#1
//
// PA0: PS2KDAT   PS/2 DATA keyboard
// PB0-2 ROM bank
// PA1: PS2KCLK   PS/2 CLK  keyboard
// PB3   IECATT0
// PA2: NESLATCH  NES LATCH (for all controllers)
// PB4   IECCLK0
// PA3: NESCLK    NES CLK   (for all controllers)
// PB5   IECDAT0
// PA4: NESDAT3   NES DATA  (controller 3)
// PB6   IECCLK
// PA5: NESDAT2   NES DATA  (controller 2)
// PB7   IECDAT
// PA6: NESDAT1   NES DATA  (controller 1)
// CB1   IECSRQ
// PA7: NESDAT0   NES DATA  (controller 0)
// PB0: PS2MDAT   PS/2 DATA mouse
// PB1: PS2MCLK   PS/2 CLK  mouse
// PB2: I2CDATA   I2C DATA
// PB3: IECATTO   Serial ATN  out
// PB4: IECCLKO   Serial CLK  out
// PB5: IECDATAO  Serial DATA out
// PB6: IECCLKI   Serial CLK  in
// PB7: IECDATAI  Serial DATA in
// CB2: I2CCLK    I2C CLK

static uint8_t via1registers[16];

void via1_init()
{
	srand(time(NULL));
	i2c_port.clk_in = 1;
}

uint8_t via1_read(uint8_t reg)
{
	// DDR=0 (input)  -> take input bit
	// DDR=1 (output) -> take output bit
<<<<<<< HEAD
	switch (reg) {
		case 0: // PB
			ps2_autostep(1);
			return (~via1registers[2] & ps2_port[1].out);

		case 1: // PA
			ps2_autostep(0);
			return (~via1registers[3] & ps2_port[0].out) | Joystick_data;

		case 4: // timer
		case 5: // timer
		case 8: // timer
		case 9: // timer
			// timer A and B: return random numbers for RND(0)
			// XXX TODO: these should be real timers :)
			return rand() & 0xff;

		default:
			return via1registers[reg];
=======
	if (reg == 0) { // PB
		uint8_t value =
		(via1registers[2] & I2C_DATA_MASK ? 0 : i2c_port.data_out << 2) |
		(via1registers[2] & PS2_CLK_MASK ? 0 : ps2_port[1].clk_out << 1) |
		(via1registers[2] & PS2_DATA_MASK ? 0 : ps2_port[1].data_out);
		return value;
	} else if (reg == 1) { // PA
		uint8_t value =
		(via1registers[3] & PS2_CLK_MASK ? 0 : ps2_port[0].clk_out << 1) |
		(via1registers[3] & PS2_DATA_MASK ? 0 : ps2_port[0].data_out);
		value = value |
		(joystick_data[0] ? JOY_DATA0_MASK : 0) |
		(joystick_data[1] ? JOY_DATA1_MASK : 0) |
		(joystick_data[2] ? JOY_DATA2_MASK : 0) |
		(joystick_data[3] ? JOY_DATA3_MASK : 0);
		return value;
	} else if (reg == 4 || reg == 5 || reg == 8 || reg == 9) { // timer
		// timer A and B: return random numbers for RND(0)
		// XXX TODO: these should be real timers :)
		return rand() & 0xff;
	} else {
		return via1registers[reg];
>>>>>>> c22108ed
	}
}

void via1_write(uint8_t reg, uint8_t value)
{
	via1registers[reg] = value;
	if (reg == 0 || reg == 2) {
		ps2_autostep(1);
		// PB
<<<<<<< HEAD
		const uint8_t pb = via1registers[0] | ~via1registers[2];
		ps2_port[1].in   = pb & PS2_VIA_MASK;
=======
		i2c_port.data_in = via1registers[2] & I2C_DATA_MASK ? via1registers[0] & I2C_DATA_MASK : 1;
		ps2_port[1].clk_in = via1registers[2] & PS2_CLK_MASK ? via1registers[0] & PS2_CLK_MASK : 1;
		ps2_port[1].data_in = via1registers[2] & PS2_DATA_MASK ? via1registers[0] & PS2_DATA_MASK : 1;
>>>>>>> c22108ed
	} else if (reg == 1 || reg == 3) {
		ps2_autostep(0);
		// PA
<<<<<<< HEAD
		const uint8_t pa = via1registers[1] | ~via1registers[3];
		ps2_port[0].in   = pa & PS2_VIA_MASK;
		joystick_set_latch(via1registers[1] & JOY_LATCH_MASK);
		joystick_set_clock(via1registers[1] & JOY_CLK_MASK);
=======
		ps2_port[0].clk_in = via1registers[3] & PS2_CLK_MASK ? via1registers[1] & PS2_CLK_MASK : 1;
		ps2_port[0].data_in = via1registers[3] & PS2_DATA_MASK ? via1registers[1] & PS2_DATA_MASK : 1;
		joystick_latch = via1registers[1] & JOY_LATCH_MASK;
		joystick_clock = via1registers[1] & JOY_CLK_MASK;
	} else if (reg == 12) {
		switch (value >> 5) {
			case 6: // %110xxxxx
				i2c_port.clk_in = 0;
				break;
			case 7: // %111xxxxx
				i2c_port.clk_in = 1;
				break;
		}
>>>>>>> c22108ed
	}
}

//
// VIA#2
//
// PA/PB: user port

static uint8_t via2registers[16];

void via2_init()
{
}

uint8_t via2_read(uint8_t reg)
{
	return via2registers[reg];
}

void via2_write(uint8_t reg, uint8_t value)
{
	via2registers[reg] = value;
}<|MERGE_RESOLUTION|>--- conflicted
+++ resolved
@@ -3,11 +3,8 @@
 // All rights reserved. License: 2-clause BSD
 
 #include "via.h"
-<<<<<<< HEAD
-=======
 #include "ps2.h"
 #include "i2c.h"
->>>>>>> c22108ed
 #include "memory.h"
 #include "ps2.h"
 #include <stdbool.h>
@@ -58,11 +55,11 @@
 {
 	// DDR=0 (input)  -> take input bit
 	// DDR=1 (output) -> take output bit
-<<<<<<< HEAD
 	switch (reg) {
 		case 0: // PB
 			ps2_autostep(1);
-			return (~via1registers[2] & ps2_port[1].out);
+			return (~via1registers[2] & ps2_port[1].out) |
+				(via1registers[2] & I2C_DATA_MASK ? 0 : i2c_port.data_out << 2);
 
 		case 1: // PA
 			ps2_autostep(0);
@@ -78,30 +75,6 @@
 
 		default:
 			return via1registers[reg];
-=======
-	if (reg == 0) { // PB
-		uint8_t value =
-		(via1registers[2] & I2C_DATA_MASK ? 0 : i2c_port.data_out << 2) |
-		(via1registers[2] & PS2_CLK_MASK ? 0 : ps2_port[1].clk_out << 1) |
-		(via1registers[2] & PS2_DATA_MASK ? 0 : ps2_port[1].data_out);
-		return value;
-	} else if (reg == 1) { // PA
-		uint8_t value =
-		(via1registers[3] & PS2_CLK_MASK ? 0 : ps2_port[0].clk_out << 1) |
-		(via1registers[3] & PS2_DATA_MASK ? 0 : ps2_port[0].data_out);
-		value = value |
-		(joystick_data[0] ? JOY_DATA0_MASK : 0) |
-		(joystick_data[1] ? JOY_DATA1_MASK : 0) |
-		(joystick_data[2] ? JOY_DATA2_MASK : 0) |
-		(joystick_data[3] ? JOY_DATA3_MASK : 0);
-		return value;
-	} else if (reg == 4 || reg == 5 || reg == 8 || reg == 9) { // timer
-		// timer A and B: return random numbers for RND(0)
-		// XXX TODO: these should be real timers :)
-		return rand() & 0xff;
-	} else {
-		return via1registers[reg];
->>>>>>> c22108ed
 	}
 }
 
@@ -111,27 +84,16 @@
 	if (reg == 0 || reg == 2) {
 		ps2_autostep(1);
 		// PB
-<<<<<<< HEAD
 		const uint8_t pb = via1registers[0] | ~via1registers[2];
 		ps2_port[1].in   = pb & PS2_VIA_MASK;
-=======
 		i2c_port.data_in = via1registers[2] & I2C_DATA_MASK ? via1registers[0] & I2C_DATA_MASK : 1;
-		ps2_port[1].clk_in = via1registers[2] & PS2_CLK_MASK ? via1registers[0] & PS2_CLK_MASK : 1;
-		ps2_port[1].data_in = via1registers[2] & PS2_DATA_MASK ? via1registers[0] & PS2_DATA_MASK : 1;
->>>>>>> c22108ed
 	} else if (reg == 1 || reg == 3) {
 		ps2_autostep(0);
 		// PA
-<<<<<<< HEAD
 		const uint8_t pa = via1registers[1] | ~via1registers[3];
 		ps2_port[0].in   = pa & PS2_VIA_MASK;
 		joystick_set_latch(via1registers[1] & JOY_LATCH_MASK);
 		joystick_set_clock(via1registers[1] & JOY_CLK_MASK);
-=======
-		ps2_port[0].clk_in = via1registers[3] & PS2_CLK_MASK ? via1registers[1] & PS2_CLK_MASK : 1;
-		ps2_port[0].data_in = via1registers[3] & PS2_DATA_MASK ? via1registers[1] & PS2_DATA_MASK : 1;
-		joystick_latch = via1registers[1] & JOY_LATCH_MASK;
-		joystick_clock = via1registers[1] & JOY_CLK_MASK;
 	} else if (reg == 12) {
 		switch (value >> 5) {
 			case 6: // %110xxxxx
@@ -141,7 +103,6 @@
 				i2c_port.clk_in = 1;
 				break;
 		}
->>>>>>> c22108ed
 	}
 }
 
